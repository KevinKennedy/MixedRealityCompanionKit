--- conflicted
+++ resolved
@@ -89,29 +89,17 @@
             }
 
             DeviceMonitor monitor = new DeviceMonitor(this.dispatcher);
-<<<<<<< HEAD
 
             this.StatusMessage = string.Format(
                 "Connecting to the device at {0}",
                 connectOptions.Address);
 
-=======
-
-            this.StatusMessage = string.Format(
-                "Connecting to the device at {0}",
-                connectOptions.Address);
-
->>>>>>> b09f0716
             await monitor.ConnectAsync(connectOptions);
             this.StatusMessage = "";
 
             await this.RegisterDeviceAsync(
                 monitor, 
-<<<<<<< HEAD
                 connectOptions.Name);
-=======
-                name);
->>>>>>> b09f0716
         }
 
         /// <summary>
@@ -293,12 +281,8 @@
         /// Implementation of the reconnect to devices command.
         /// </summary>
         /// <returns>Task object used for tracking method completion.</returns>
-<<<<<<< HEAD
-        private async Task ReconnectToDevicesAsync()
-=======
         private async Task ReconnectToDevicesAsync(
             StorageFile sessionFile = null)
->>>>>>> b09f0716
         {
             // TODO: allow the user to cancel this if it is taking too long
 
@@ -307,34 +291,19 @@
 
             // Defer updating common apps until all devices have reconnected
             this.suppressRefreshCommonApps = true;
-<<<<<<< HEAD
-            
-            List<ConnectionInformation> connections = await this.LoadConnectionsAsync();
-=======
 
             List<ConnectionInformation> connections = await this.ReadSessionFileAync(sessionFile);
->>>>>>> b09f0716
 
             foreach (ConnectionInformation connectionInfo in connections)
             {
                 ConnectOptions connectOptions = new ConnectOptions(
                     connectionInfo.Address,
-<<<<<<< HEAD
                     connectionInfo.Name,
                     this.UserName,
                     this.Password);
 
                 await this.ConnectToDeviceAsync(
                     connectOptions,
-=======
-                    this.UserName,
-                    this.Password,
-                    false);
-
-                await this.ConnectToDeviceAsync(
-                    connectOptions,
-                    connectionInfo.Name,
->>>>>>> b09f0716
                     true); // Do not show the connect dialog on re-connect.
             }
 
